--- conflicted
+++ resolved
@@ -585,11 +585,7 @@
         )
 
     def __repr__(self):
-<<<<<<< HEAD
         return get_repr_notes(self, name="Notes")
-=======
-        return f"Notes {self.notes}"
->>>>>>> f1df2305
 
     def __str__(self):
         return " ".join(self.fullnames)
