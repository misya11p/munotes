import numpy as np
from scipy import signal
import IPython.display as ipd
<<<<<<< HEAD
from typing import Optional, Union
# import warnings
=======
from typing import Optional, Union, Callable
import warnings
>>>>>>> 7bbc7c27

def check_nname(nname: str, return_nname: bool = False) -> Optional[str]:
    """
    Check if the note name string is valid.
        if valid: return None or formatted note name
        if invalid: return error

    Args:
        nname (str): note name
        return_nname (bool, optional): Whether to return formatted note name.

    Returns:
        Optional[str]: formatted note name
    """
    assert nname, "Note name is empty"
    assert len(nname) <= 2, "Note name is too long"
    nname = nname_formatting(nname)

    if len(nname) == 1:
        assert nname in "ABCDEFG", f"One letter note name must be in {list('ABCDEFG')}"

    elif len(nname) == 2:
        assert nname[0] in "ABCDEFG", f"First letter of note name must be in {list('ABCDEFG')}"
        assert nname[1] in "#b", f"Second letter of note name must be in {list('+♯#-♭b')}"

    if return_nname:
        return nname


def nname_formatting(nname: str) -> str:
    """
    Format note name string.

    Args:
        nname (str): note name

    Returns:
        str: formatted note name
    """
    nname = nname[0].upper() + nname[1:]
    nname = nname.replace('+', '#')
    nname = nname.replace('♯', '#')
    nname = nname.replace('-', 'b')
    nname = nname.replace('♭', 'b')
    return nname


NUM_C0 = 12
NUM_A4 = 69
KEY_NAMES = ['C', 'C#', 'D', 'D#', 'E', 'F', 'F#', 'G', 'G#', 'A', 'A#', 'B']

class Note:
    def __init__(
        self,
        query: Union[str, int],
        octave: int = 4,
        A4: float = 440.,
    ):
        """
        Note class.

        Args:
            query (Union[str, int]): string of note name or midi note number.
            octave (int, optional): octave of the note. Defaults to 4.
            A4 (float, optional): tuning. freqency of A4. Defaults to 440.
        """
        assert isinstance(query, (str, int)), "input must be a string or an integer"

        if isinstance(query, str):
            self.name = check_nname(query, return_nname=True)
            self.idx = self._return_idx()
            self.octave = octave
            self.num = NUM_C0 + 12*self.octave + self.idx
        elif isinstance(query, int):
            assert 0 <= query <= 127, "MIDI note number must be in 0 ~ 127"
            self.num = query
            self.name = KEY_NAMES[(self.num - NUM_C0) % 12]
            self.idx = self._return_idx()
            self.octave = (self.num - NUM_C0) // 12
        else:
            raise ValueError("query must be a string or an integer")

        self.exist_octave = self.octave != None
        self._A4 = A4
        self.freq = self._A4 * 2**((self.num - NUM_A4)/12)


    @property
    def A4(self) -> float:
        return self._A4

    @A4.setter
    def A4(self, value):
        raise ValueError("A4 can not be changed. If you want to tuning the note, use tune() method.")


    def transpose(self, n_semitones: int) -> None:
        """
        Transpose note.

        Args:
            n_semitones (int): number of semitones to transpose
        """
        self.idx = (self.idx + n_semitones) % 12
        self.name = KEY_NAMES[self.idx]
        self.num += n_semitones
        self.octave = (self.num - NUM_C0) // 12
        self.freq = self._A4 * 2**((self.num - NUM_A4)/12)


    def _return_time_axis(self, sec: float, sr: int) -> np.ndarray:
        """Generate time axis"""
        assert self.exist_octave, "octave is not defined"
        return np.linspace(0, 2*np.pi * self.freq * sec, int(sr*sec))


    def sin(self, sec: float = 1., sr: int = 22050) -> np.ndarray:
        """
        Generate sin wave of the note.

        Args:
            sec (float, optional): duration in seconds. Defaults to 1.0.
            sr (int, optional): sampling rate. Defaults to 22050.

        Returns:
            np.ndarray: sin wave of the note
        """
        t = self._return_time_axis(sec, sr)
        return np.sin(t)


    def square(self, sec: float = 1., sr: int = 22050) -> np.ndarray:
        """
        Generate square wave of the note.

        Args:
            sec (float, optional): duration in seconds. Defaults to 1.0.
            sr (int, optional): sampling rate. Defaults to 22050.

        Returns:
            np.ndarray: square wave of the note
        """
        t = self._return_time_axis(sec, sr)
        return signal.square(t)


    def sawtooth(self, sec: float = 1., sr: int = 22050) -> np.ndarray:
        """
        Generate sawtooth wave of the note.

        Args:
            sec (float, optional): duration in seconds. Defaults to 1.0.
            sr (int, optional): sampling rate. Defaults to 22050.

        Returns:
            np.ndarray: sawtooth wave of the note
        """
        t = self._return_time_axis(sec, sr)
        return signal.sawtooth(t)


    def perform(self, waveform: Callable, sec: float = 1., sr: int = 22050) -> np.ndarray:
        """
        Perform note.

        Args:
            waveform (Callables): waveform function
            sec (float, optional): duration in seconds. Defaults to 1.
            sr (int, optional): sampling rate. Defaults to 22050.

        Returns:
            np.ndarray: wave of the note
        """
        t = self._return_time_axis(sec, sr)
        return waveform(t)


    def render(self, waveform: Union[str, Callable] = 'sin', sec: float = 1.,) -> ipd.Audio:
        """
        Render note as IPython.display.Audio object.

        Args:
            waveform (Union[str, Callables], optional): waveform type or waveform function. Defaults to 'sin'.
            sec (float, optional): duration in seconds. Defaults to 1.

        Returns:
            ipd.Audio: Audio object
        """
        sr = 22050
        if isinstance(waveform, str):
            assert waveform in ['sin', 'square', 'sawtooth'], "waveform string must be in ['sin', 'square', 'sawtooth']"
            wave = getattr(self, waveform)(sec, sr)
        else:
            wave = self.perform(waveform, sec, sr)
        return ipd.Audio(wave, rate=sr)


    def tuning(self, A4_freq: float = 440.) -> None:
        """
        Tuning the sound of note.

        Args:
            A4_freq (float, optional): freqency of A4. Defaults to 440.
        """
        self._A4 = A4_freq
        self.freq = self._A4 * 2**((self.num - NUM_A4)/12)


    def _return_idx(self):
        idx = KEY_NAMES.index(self.name[0])
        idx = (idx + ('#' in self.name) - ('b' in self.name)) % 12
        return idx


    def __str__(self) -> str:
        return f'{self.name}{self.octave}' if self.octave else self.name

    def __repr__(self):
        return f'Note {self.name}{self.octave}' if self.octave else f'Note {self.name}'

    def __int__(self) -> int:
        return self.num<|MERGE_RESOLUTION|>--- conflicted
+++ resolved
@@ -1,13 +1,8 @@
 import numpy as np
 from scipy import signal
 import IPython.display as ipd
-<<<<<<< HEAD
-from typing import Optional, Union
-# import warnings
-=======
 from typing import Optional, Union, Callable
-import warnings
->>>>>>> 7bbc7c27
+
 
 def check_nname(nname: str, return_nname: bool = False) -> Optional[str]:
     """
