# munotes

*musical-notes*

[![PyPI version](https://badge.fury.io/py/munotes.svg)](https://badge.fury.io/py/munotes)
![PyPI - Python Version](https://img.shields.io/pypi/pyversions/munotes?style=plastic)

<br>

This library is for handling notes and chords in Python.

- [PyPI](https://pypi.org/project/munotes/)
- [API Reference](https://misya11p.github.io/munotes/)

## General Usage

### Note

Note class. Handling note.

This class is used by inputting the note name and octave height, or MIDI note number at initialization.

```python
import munotes as mn

note = mn.Note("A4")
print(note) # A4

note = mn.Note(69)
print(note) # A4
```

- `transpose()`

Transpose the note.

```python
note.transpose(2)
print(note) # B4

```


- `render()`

Get the waveform of the note.

```python
import matplotlib.pyplot as plt
y = note.render('sin')
plt.plot(y[:200])
```

![image](docs/images/sin.jpg)

`squere` and `sawtooth` are also sapported.

```python
y = note.render('squere')
plt.plot(y[:200])
```
![image](docs/images/square.jpg)

```python
y = note.render('sawtooth')
plt.plot(y[:200])
```
![image](docs/images/sawtooth.jpg)

Arbitrary waveforms are also supported.

```python
y = note.render(lambda t: np.sin(t) + np.sin(2*t))
plt.plot(y[:200])
```
![image](docs/images/sin2.jpg)


- `play()`

Get IPython.display.Audio object.

![image](docs/images/play.jpg)


### Notes

Notes class. Handling multiple notes.

This class is used by inputting the notes at initialization.

```python
notes = mn.Notes("C4", "E4", "G4")
print(notes) # C4 E4 G4

```

Methods are the same as `Note`. Ex: `transpose()`, `render()`, `play()`.



### Chord

Chord class. Handling chord.

This class generates a Notes object by inputting a chord name at initialization.

```python
from munotes import Chord
chord = Chord("A#m7")
print(chord) # A#m7
print(chord.names) # ['A#', 'C#', 'F', 'G#']
```

Methods are the same as `Note` (and `Notes`).  
Transpose is also supported by `transpose()`

```python
chord.transpose(3)
print(chord) # C#m7
print(chord.names) # ['C#', 'E', 'G#', 'B']
```


### Track

Track class. Handling multiple Notes as a sequence.

This class is used by inputting the notes with durations at initialization.


```python
track = mn.Track([
    mn.Note("C4", duration=1),
    mn.Note("E4", duration=1),
    mn.Note("G4", duration=1)
])
```

Methods are the same as other classes.  
But in methods that handling waveform (`render()`, `play()`, etc), generate the waveform as sequence of notes (like: C -> E -> G).


### Stream

Stream class. Handling multiple tracks.

This class is used by inputting the tracks at initialization.

```python
track = mn.Track([
    mn.Note("C4", duration=1),
    mn.Note("E4", duration=1),
    mn.Note("G4", duration=1)
])

chords = mn.Track([
    mn.Chord("C", duration=3),
])

stream = mn.Stream([melody, chords])
```

Methods are the same as other classes.

## Version History

### [0.1.0](https://pypi.org/project/munotes/0.1.0/) (2022-11-12, Beta-release)

- Add `Note` class
- Add `Chord` class

### [1.0.0](https://pypi.org/project/munotes/1.0.0/) (2023-02-09)

- Add `Notes` class
- Add `Track` class
- Add `Stream` class
- Add `Rest` class
- Add `sin()`, `square()`, `sawtooth()` methods
- Add `play()` method
- Add `render()` method

### [1.0.1](https://pypi.org/project/munotes/1.0.1/) (2023-02-12)
<<<<<<< HEAD
- Fix a bug that `Rest` could not be put into `Track`
=======

- Fix a bug that `Rest` could not be put into `Track`.
>>>>>>> f1df2305

### [1.1.0](https://pypi.org/project/munotes/1.1.0/) (2023-02-16)

- Waveform parameters can be specified. Ex: `note.sawtooth(width=0.5)`
- Support for inputting octave with note names. Ex: `note = mn.Note("A4")`
- All supported chords can be seen in `mn.chord_names`
- Arbitrary chords can be added

### [2.0.0](https://pypi.org/project/munotes/2.0.0/) (2023-11-19)

\*We forgot to update PyPI Homepage in this version

<<<<<<< HEAD
=======
### [2.0.0](https://pypi.org/project/munotes/2.0.0/) (2023-11-19)

>>>>>>> f1df2305
- Add `Envelope` class
- Modify `sec` argument to `duration`
- Add default parameters for rendering that can be specified in initialization
    - `waveform`
    - `duration`
    - `unit`
    - `bpm`
    - `envelope`
    - `duty`
    - `width`
    - `amp`
- Remove function that change frequency of `A4` directly
- Modify input type of `Track` from `Tuple[Note, float]` to `List[Note]`
    - Note.duration is used to duration when rendering
- Remove `**kwargs` in `render()` method

<<<<<<< HEAD
### [2.0.1](https://pypi.org/project/munotes/2.0.1/) (2023-11-20, Latest)
- Fix `__add__` method of `Notes` class
- Fix a bug that `append()` method of `Notes` class does not work
- Modified `__repr__` method
=======
### [2.0.1](https://pypi.org/project/munotes/2.0.1/) (2024-05-21, Latest)

- Fix a bug that chord names in `Track` ware not updated when transposed.
>>>>>>> f1df2305
<|MERGE_RESOLUTION|>--- conflicted
+++ resolved
@@ -181,12 +181,8 @@
 - Add `render()` method
 
 ### [1.0.1](https://pypi.org/project/munotes/1.0.1/) (2023-02-12)
-<<<<<<< HEAD
-- Fix a bug that `Rest` could not be put into `Track`
-=======
 
 - Fix a bug that `Rest` could not be put into `Track`.
->>>>>>> f1df2305
 
 ### [1.1.0](https://pypi.org/project/munotes/1.1.0/) (2023-02-16)
 
@@ -197,13 +193,6 @@
 
 ### [2.0.0](https://pypi.org/project/munotes/2.0.0/) (2023-11-19)
 
-\*We forgot to update PyPI Homepage in this version
-
-<<<<<<< HEAD
-=======
-### [2.0.0](https://pypi.org/project/munotes/2.0.0/) (2023-11-19)
-
->>>>>>> f1df2305
 - Add `Envelope` class
 - Modify `sec` argument to `duration`
 - Add default parameters for rendering that can be specified in initialization
@@ -220,13 +209,7 @@
     - Note.duration is used to duration when rendering
 - Remove `**kwargs` in `render()` method
 
-<<<<<<< HEAD
 ### [2.0.1](https://pypi.org/project/munotes/2.0.1/) (2023-11-20, Latest)
 - Fix `__add__` method of `Notes` class
 - Fix a bug that `append()` method of `Notes` class does not work
-- Modified `__repr__` method
-=======
-### [2.0.1](https://pypi.org/project/munotes/2.0.1/) (2024-05-21, Latest)
-
-- Fix a bug that chord names in `Track` ware not updated when transposed.
->>>>>>> f1df2305
+- Modified `__repr__` method